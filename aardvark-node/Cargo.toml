[package]
name = "aardvark-node"
version = "0.1.0"
edition = "2021"

[dependencies]
anyhow = "1.0.94"
async-trait = "0.1.83"
ciborium = "0.2.2"
p2panda-core = "0.2.0"
p2panda-discovery = { version = "0.2.0", features = ["mdns"] }
p2panda-net = "0.2.0"
p2panda-store = "0.2.0"
p2panda-stream = "0.2.0"
p2panda-sync = { version = "0.2.0", features = ["log-sync"] }
serde = { version = "1.0.215", features = ["derive"] }
<<<<<<< HEAD
tokio = { version = "1.42.0", features = ["full"] }
tokio-stream = "0.1.17"
tracing = "0.1"
=======
tokio = { version = "1.42.0", features = ["rt", "sync"] }
tokio-stream = "0.1.17"
>>>>>>> fedf478c
<|MERGE_RESOLUTION|>--- conflicted
+++ resolved
@@ -14,11 +14,6 @@
 p2panda-stream = "0.2.0"
 p2panda-sync = { version = "0.2.0", features = ["log-sync"] }
 serde = { version = "1.0.215", features = ["derive"] }
-<<<<<<< HEAD
-tokio = { version = "1.42.0", features = ["full"] }
-tokio-stream = "0.1.17"
-tracing = "0.1"
-=======
 tokio = { version = "1.42.0", features = ["rt", "sync"] }
 tokio-stream = "0.1.17"
->>>>>>> fedf478c
+tracing = "0.1"